// go-osc provides a package for sending and receiving OpenSoundControl messages.
// The package is implemented in pure Go.
package osc

import (
	"bufio"
	"bytes"
	"encoding/binary"
	"errors"
	"fmt"
	"net"
	"regexp"
	"strings"
	"time"
)

const (
	// The time tag value consisting of 63 zero bits followed by a one in the
	// least signifigant bit is a special case meaning "immediately."
	timeTagImmediate      = uint64(1)
	secondsFrom1900To1970 = 2208988800
	BUNDLE_TAG            = "#bundle"
)

// OscPacket is the interface for OscMessage and OscBundle.
type OscPacket interface {
	ToByteArray() (buffer []byte, err error)
}

// Represents a single OSC message. An OSC message consists of an OSC address
// pattern and zero or more arguments.
type OscMessage struct {
	Address   string
	Arguments []interface{}
}

// An OSC Bundle consists of the OSC-string "#bundle" followed by an OSC Time Tag,
// followed by zero or more OSC bundle/message elements. The OSC-timetag is a 64-bit fixed
// point time tag. See http://opensoundcontrol.org/spec-1_0 for more information.
type OscBundle struct {
	Timetag  OscTimetag
	Messages []*OscMessage
	Bundles  []*OscBundle
}

// An OSC client. It sends OSC messages and bundles to the given IP address
// and port.
type OscClient struct {
<<<<<<< HEAD
	ipaddress string
	port      int
	laddr     *net.UDPAddr
=======
	laddr *net.UDPAddr
	raddr *net.UDPAddr
>>>>>>> f66215fc
}

// An OSC server. The server listens on Address and Port for incoming OSC packets
// and bundles.
type OscServer struct {
	Address     string         // Address to listen on
	Port        int            // Port to listen on
	ReadTimeout time.Duration  // Read Timeout
	dispatcher  *OscDispatcher // Dispatcher that dispatches OSC packets/messages
	running     bool           // Flag to store if the server is running or not
	conn        *net.UDPConn   // UDP connection object
}

// OscTimetag represents an OSC Time Tag.
// An OSC Time Tag is defined as follows:
// Time tags are represented by a 64 bit fixed point number. The first 32 bits
// specify the number of seconds since midnight on January 1, 1900, and the
// last 32 bits specify fractional parts of a second to a precision of about
// 200 picoseconds. This is the representation used by Internet NTP timestamps.
type OscTimetag struct {
	timeTag  uint64 // The acutal time tag
	time     time.Time
	MinValue uint64 // Minimum value of an OSC Time Tag. Is always 1.
}

// Interface for an OSC message dispatcher. A dispatcher is responsible for
// dispatching received OSC messages.
type Dispatcher interface {
	Dispatch(packet OscPacket)
}

// OSC message handler interface. Every handler function for an OSC message must
// implement this interface.
type Handler interface {
	HandleMessage(msg *OscMessage)
}

// Type defintion for an OSC handler function
type HandlerFunc func(msg *OscMessage)

// HandleMessage calls themeself with the given OSC Message. Implements the
// Handler interface.
func (f HandlerFunc) HandleMessage(msg *OscMessage) {
	f(msg)
}

////
// OscDispatcher
////

// Dispatcher for OSC packets.
type OscDispatcher struct {
	handlers map[string]Handler
}

// NewOscDispatcher returns an OscDispatcher.
func NewOscDispatcher() (dispatcher *OscDispatcher) {
	return &OscDispatcher{handlers: make(map[string]Handler)}
}

// AddMsgHandler adds a new message handler for the given OSC address.
func (self *OscDispatcher) AddMsgHandler(address string, handler HandlerFunc) error {
	for _, chr := range "*?,[]{}# " {
		if strings.Contains(address, fmt.Sprintf("%c", chr)) {
			return errors.New("OSC Address string may not contain any characters in \"*?,[]{}# \n")
		}
	}

	if existsAddress(address, self.handlers) {
		return errors.New("OSC address exists already")
	}

	self.handlers[address] = handler

	return nil
}

// Dispatch dispatches OSC packets. Implements the Dispatcher interface.
func (self *OscDispatcher) Dispatch(packet OscPacket) {
	switch packet.(type) {
	default:
		return

	case *OscMessage:
		msg, _ := packet.(*OscMessage)
		for address, handler := range self.handlers {
			if msg.Match(address) {
				handler.HandleMessage(msg)
			}
		}

	case *OscBundle:
		bundle, _ := packet.(*OscBundle)
		timer := time.NewTimer(bundle.Timetag.ExpiresIn())

		go func() {
			<-timer.C
			for _, message := range bundle.Messages {
				for address, handler := range self.handlers {
					if message.Match(address) {
						handler.HandleMessage(message)
					}
				}
			}

			// Process all bundles
			for _, b := range bundle.Bundles {
				self.Dispatch(b)
			}
		}()
	}
}

////
// OscMessage
////

// NewMessage returns a new OscMessage. The address parameter is the OSC address.
func NewOscMessage(address string) (msg *OscMessage) {
	return &OscMessage{Address: address}
}

// Append appends the given argument to the arguments list.
func (msg *OscMessage) Append(argument interface{}) {
	msg.Arguments = append(msg.Arguments, argument)
}

// Equals determines if the given OSC Message b is equal to the current OSC Message.
// It checks if the OSC address and the arguments are equal. Returns, true if the
// current object and b are equal.
func (msg *OscMessage) Equals(b *OscMessage) bool {
	// Check OSC address
	if msg.Address != b.Address {
		return false
	}

	// Check if the number of arguments are equal
	if msg.CountArguments() != b.CountArguments() {
		return false
	}

	// Check arguments
	for i, arg := range msg.Arguments {
		switch arg.(type) {
		case bool, int32, int64, float32, float64, string:
			if arg != b.Arguments[i] {
				return false
			}

		case []byte:
			ba := arg.([]byte)
			bb := b.Arguments[i].([]byte)
			if !bytes.Equal(ba, bb) {
				return false
			}

		case OscTimetag:
			if arg.(*OscTimetag).TimeTag() != b.Arguments[i].(*OscTimetag).TimeTag() {
				return false
			}
		}
	}

	return true
}

// Clear clears the OSC address and all arguments.
func (msg *OscMessage) Clear() {
	msg.Address = ""
	msg.ClearData()
}

// ClearData removes all arguments from the OSC Message.
func (msg *OscMessage) ClearData() {
	msg.Arguments = msg.Arguments[len(msg.Arguments):]
}

// Returns true, if the address of the OSC Message matches the given address.
// Case sensitive!
func (msg *OscMessage) Match(address string) bool {
	exp := getRegEx(msg.Address)

	if exp.MatchString(address) {
		return true
	}

	return false
}

// TypeTags returns the type tag string.
func (msg *OscMessage) TypeTags() (tags string, err error) {
	tags = ","
	for _, m := range msg.Arguments {
		s, err := getTypeTag(m)
		if err != nil {
			return "", err
		}
		tags += s
	}

	return tags, nil
}

// CountArguments returns the number of arguments.
func (msg *OscMessage) CountArguments() int {
	return len(msg.Arguments)
}

// ToByteBuffer serializes the OSC message to a byte buffer. The byte buffer
// is of the following format:
// 1. OSC Address Pattern
// 2. OSC Type Tag String
// 3. OSC Arguments
func (msg *OscMessage) ToByteArray() (buffer []byte, err error) {
	// The byte buffer for the message
	var data = new(bytes.Buffer)

	// We can start with the OSC address and add it to the buffer
	_, err = writePaddedString(msg.Address, data)
	if err != nil {
		return nil, err
	}

	// Type tag string starts with ","
	typetags := []byte{','}

	// Process the type tags and collect all arguments
	var payload = new(bytes.Buffer)
	for _, arg := range msg.Arguments {
		// FIXME: Use t instead of arg
		switch t := arg.(type) {
		default:
			return nil, errors.New(fmt.Sprintf("OSC - unsupported type: %T", t))

		case bool:
			if arg.(bool) == true {
				typetags = append(typetags, 'T')
			} else {
				typetags = append(typetags, 'F')
			}

		case nil:
			typetags = append(typetags, 'N')

		case int32:
			typetags = append(typetags, 'i')

			if err = binary.Write(payload, binary.BigEndian, int32(t)); err != nil {
				return nil, err
			}

		case float32:
			typetags = append(typetags, 'f')

			if err = binary.Write(payload, binary.BigEndian, float32(t)); err != nil {
				return nil, err
			}

		case string:
			typetags = append(typetags, 's')

			if _, err = writePaddedString(t, payload); err != nil {
				return nil, err
			}

		case []byte:
			typetags = append(typetags, 'b')

			if _, err = writeBlob(t, payload); err != nil {
				return nil, err
			}

		case int64:
			typetags = append(typetags, 'h')

			if err = binary.Write(payload, binary.BigEndian, int64(t)); err != nil {
				return nil, err
			}

		case float64:
			typetags = append(typetags, 'd')

			if err = binary.Write(payload, binary.BigEndian, float64(t)); err != nil {
				return nil, err
			}

		case OscTimetag:
			typetags = append(typetags, 't')

			timeTag := arg.(OscTimetag)
			payload.Write(timeTag.ToByteArray())
		}
	}

	// Write the type tag string to the data buffer
	_, err = writePaddedString(string(typetags), data)
	if err != nil {
		return nil, err
	}

	// Write the payload (OSC arguments) to the data buffer
	data.Write(payload.Bytes())

	return data.Bytes(), nil
}

////
// OscBundle
////

// NewOscBundle returns an OSC Bundle. Use this function to create a new OSC
// Bundle.
func NewOscBundle(time time.Time) (bundle *OscBundle) {
	return &OscBundle{Timetag: *NewOscTimetag(time)}
}

// Append appends an OSC bundle or OSC message to the bundle.
func (self *OscBundle) Append(pck OscPacket) (err error) {
	switch t := pck.(type) {
	default:
		return errors.New(fmt.Sprintf("Unsupported OSC packet type: only OscBundle and OscMessage are supported.", t))

	case *OscBundle:
		self.Bundles = append(self.Bundles, t)

	case *OscMessage:
		self.Messages = append(self.Messages, t)
	}

	return nil
}

// ToByteArray serializes the OSC bundle to a byte array with the following format:
// 1. Bundle string: '#bundle'
// 2. OSC timetag
// 3. Length of first OSC bundle element
// 4. First bundle element
// 5. Length of n OSC bundle element
// 6. n bundle element
func (self *OscBundle) ToByteArray() (buffer []byte, err error) {
	var data = new(bytes.Buffer)

	// Add the '#bundle' string
	_, err = writePaddedString("#bundle", data)
	if err != nil {
		return nil, err
	}

	// Add the timetag
	if _, err = data.Write(self.Timetag.ToByteArray()); err != nil {
		return nil, err
	}

	// Process all OSC Messages
	for _, m := range self.Messages {
		var msgLen int
		var msgBuf []byte

		msgBuf, err = m.ToByteArray()
		if err != nil {
			return nil, err
		}

		// Append the length of the OSC message
		msgLen = len(msgBuf)
		if err = binary.Write(data, binary.BigEndian, int32(msgLen)); err != nil {
			return nil, err
		}

		// Append the OSC message
		data.Write(msgBuf)
	}

	// Process all OSC Bundles
	for _, b := range self.Bundles {
		var bLen int
		var bBuf []byte

		bBuf, err = b.ToByteArray()
		if err != nil {
			return nil, err
		}

		// Write the size of the bundle
		bLen = len(bBuf)
		if err = binary.Write(data, binary.BigEndian, int32(bLen)); err != nil {
			return nil, err
		}

		// Append the bundle
		data.Write(bBuf)
	}

	return data.Bytes(), nil
}

////
// OscClient
////

// NewOscClient creates a new OSC client. The OscClient is used to send OSC
// messages and OSC bundles over an UDP network connection. The argument ip
// specifies the IP address and port defines the target port where the messages
// and bundles will be send to.
<<<<<<< HEAD
func NewOscClient(ip string, port int) (client *OscClient) {
	return &OscClient{ipaddress: ip, port: port, laddr: nil}
=======
func NewOscClient(laddr, raddr *net.UDPAddr) (client *OscClient) {
	return &OscClient{laddr, raddr}
>>>>>>> f66215fc
}

// Ip returns the IP address.
func (client *OscClient) LocalAddr() *net.UDPAddr {
	return client.laddr
}

// SetIp sets a new IP address.
func (client *OscClient) RemoteAddr() *net.UDPAddr {
	return client.raddr
}

// Port returns the port.
func (client *OscClient) SetLocalAddr(addr *net.UDPAddr) {
	client.laddr = addr
}

// SetPort sets a new port.
func (client *OscClient) SetRemoteAddr(addr *net.UDPAddr) {
	client.raddr = addr
}

// SetLocalAddr sets the local address.
func (client *OscClient) SetLocalAddr(ip string, port int) error {
	laddr, err := net.ResolveUDPAddr("udp", fmt.Sprintf("%s:%d", ip, port))
	if err != nil {
		return err
	} else {
		client.laddr = laddr
	}
	return nil
}

// Send sends an OSC Bundle or an OSC Message.
func (client *OscClient) Send(packet OscPacket) (err error) {
	conn, err := net.DialUDP("udp", client.laddr, client.raddr)
	if err != nil {
		return err
	}

	data, err := packet.ToByteArray()
	if err != nil {
		conn.Close()
		return err
	}

	_, err = conn.Write(data)
	if err != nil {
		conn.Close()
		return err
	}

	conn.Close()

	return nil
}

////
// OscServer
////

// NewOscServer returns a new OscServer.
func NewOscServer(address string, port int) (server *OscServer) {
	return &OscServer{
		Address:     address,
		Port:        port,
		dispatcher:  NewOscDispatcher(),
		ReadTimeout: 0,
		running:     false}
}

// Close stops the OSC server and closes the connection.
func (self *OscServer) Close() error {
	if !self.running {
		return errors.New("Server is not running")
	}
	self.running = false
	return self.conn.Close()
}

// AddMsgHandler registers a new message handler function for an OSC address. The handler
// is the function called for incoming OscMessages that match 'address'.
func (self *OscServer) AddMsgHandler(address string, handler HandlerFunc) error {
	return self.dispatcher.AddMsgHandler(address, handler)
}

// ListenAndServe retrieves incoming OSC packets and dispatches the retrieved
// OSC packets.
func (self *OscServer) ListenAndDispatch() error {
	if self.running {
		return errors.New("Server is already running")
	}

	if self.dispatcher == nil {
		return errors.New("No dispatcher definied")
	}

	service := fmt.Sprintf("%s:%d", self.Address, self.Port)
	udpAddr, err := net.ResolveUDPAddr("udp", service)
	if err != nil {
		return err
	}

	self.conn, err = net.ListenUDP("udp", udpAddr)
	if err != nil {
		return err
	}

	// Set read timeout
	if self.ReadTimeout != 0 {
		self.conn.SetReadDeadline(time.Now().Add(self.ReadTimeout))
	}

	self.running = true
	for self.running {
		msg, err := self.readFromConnection()
		if err == nil {
			go self.dispatcher.Dispatch(msg)
		}
	}

	return nil
}

func (self *OscServer) Listen() error {
	if self.running {
		return errors.New("Server is already running")
	}

	service := fmt.Sprintf("%s:%d", self.Address, self.Port)
	udpAddr, err := net.ResolveUDPAddr("udp", service)
	if err != nil {
		return err
	}

	conn, err := net.ListenUDP("udp", udpAddr)
	if err != nil {
		return err
	}

	// Set read timeout
	if self.ReadTimeout != 0 {
		conn.SetReadDeadline(time.Now().Add(self.ReadTimeout))
	}

	self.conn = conn
	self.running = true

	return nil
}

// Listen listens for incoming OSC packets and returns the packet if one is received.
func (self *OscServer) ReceivePacket() (packet OscPacket, err error) {
	msg, err := self.readFromConnection()
	if err == nil {
		return msg, nil
	}

	return nil, err
}

// readFromConnection retrieves OSC packets.
func (self *OscServer) readFromConnection() (packet OscPacket, err error) {
	data := make([]byte, 65535)
	var n, start int
	n, _, err = self.conn.ReadFromUDP(data)
	packet, err = self.readPacket(bufio.NewReader(bytes.NewBuffer(data)), &start, n)

	return packet, nil
}

// receivePacket receives an OSC packet from the given reader.
func (self *OscServer) readPacket(reader *bufio.Reader, start *int, end int) (packet OscPacket, err error) {
	var buf []byte
	buf, err = reader.Peek(1)
	if err != nil {
		return nil, err
	}

	// An OSC Message starts with a '/'
	if buf[0] == '/' {
		packet, err = self.readMessage(reader, start)
		if err != nil {
			return nil, err
		}
	} else if buf[0] == '#' { // An OSC bundle starts with a '#'
		packet, err = self.readBundle(reader, start, end)
		if err != nil {
			return nil, err
		}
	}

	return packet, nil
}

// readBundle reads an OscBundle from reader.
func (self *OscServer) readBundle(reader *bufio.Reader, start *int, end int) (bundle *OscBundle, err error) {
	// Read the '#bundle' OSC string
	var startTag string
	var n int
	startTag, n, err = readPaddedString(reader)
	if err != nil {
		return nil, err
	}
	*start += n

	if startTag != BUNDLE_TAG {
		return nil, errors.New(fmt.Sprintf("Invalid bundle start tag: %s", startTag))
	}

	// Read the timetag
	var timeTag uint64
	if err := binary.Read(reader, binary.BigEndian, &timeTag); err != nil {
		return nil, err
	}
	*start += 8

	// Create a new bundle
	bundle = NewOscBundle(timetagToTime(timeTag))

	// Read until the end of the buffer
	for *start < end {
		// Read the size of the bundle element
		var length int32
		err = binary.Read(reader, binary.BigEndian, &length)
		*start += 4
		if err != nil {
			return nil, err
		}

		var packet OscPacket
		packet, err = self.readPacket(reader, start, end)
		if err != nil {
			return nil, err
		}
		bundle.Append(packet)
	}

	return bundle, nil
}

// readMessage reads one OSC Message from reader.
func (self *OscServer) readMessage(reader *bufio.Reader, start *int) (msg *OscMessage, err error) {
	// First, read the OSC address
	var n int
	address, n, err := readPaddedString(reader)
	if err != nil {
		return nil, err
	}
	*start += n

	// Create a new message
	msg = NewOscMessage(address)

	// Read all arguments
	if err = self.readArguments(msg, reader, start); err != nil {
		return nil, err
	}

	return msg, nil
}

// readArguments reads all arguments from the reader and adds it to the OSC message.
func (self *OscServer) readArguments(msg *OscMessage, reader *bufio.Reader, start *int) error {
	// Read the type tag string
	var n int
	typetags, n, err := readPaddedString(reader)
	if err != nil {
		return err
	}
	*start += n

	// If the typetag doesn't start with ',', it's not valid
	if typetags[0] != ',' {
		return errors.New("Unsupported type tag string")
	}

	// Remove ',' from the type tag
	typetags = typetags[1:]

	for _, c := range typetags {
		switch c {
		default:
			return errors.New(fmt.Sprintf("Unsupported type tag: %c", c))

		// int32
		case 'i':
			var i int32
			if err = binary.Read(reader, binary.BigEndian, &i); err != nil {
				return err
			}
			*start += 4
			msg.Append(i)

		// int64
		case 'h':
			var i int64
			if err = binary.Read(reader, binary.BigEndian, &i); err != nil {
				return err
			}
			*start += 8
			msg.Append(i)

		// float32
		case 'f':
			var f float32
			if err = binary.Read(reader, binary.BigEndian, &f); err != nil {
				return err
			}
			*start += 4
			msg.Append(f)

		// float64/double
		case 'd':
			var d float64
			if err = binary.Read(reader, binary.BigEndian, &d); err != nil {
				return err
			}
			*start += 8
			msg.Append(d)

		// string
		case 's':
			// TODO: fix reading string value
			var s string
			if s, _, err = readPaddedString(reader); err != nil {
				return err
			}
			*start += len(s) + padBytesNeeded(len(s))
			msg.Append(s)

		// blob
		case 'b':
			var buf []byte
			var n int
			if buf, n, err = readBlob(reader); err != nil {
				return err
			}
			*start += n
			msg.Append(buf)

		// OSC Time Tag
		case 't':
			var tt uint64
			if err = binary.Read(reader, binary.BigEndian, &tt); err != nil {
				return nil
			}
			*start += 8
			msg.Append(NewOscTimetagFromTimetag(tt))

		// True
		case 'T':
			msg.Append(true)

		// False
		case 'F':
			msg.Append(false)
		}
	}

	return nil
}

////
// OscTimetag
////

// NewOscTimetag returns a new OSC timetag object.
func NewOscTimetag(timeStamp time.Time) (timetag *OscTimetag) {
	return &OscTimetag{
		time:     timeStamp,
		timeTag:  timeToTimetag(timeStamp),
		MinValue: uint64(1)}
}

// NewOscTimetagFromTimetag creates a new OscTimetag from the given time tag.
func NewOscTimetagFromTimetag(timetag uint64) (t *OscTimetag) {
	time := timetagToTime(timetag)
	return NewOscTimetag(time)
}

// Time returns the time.
func (self *OscTimetag) Time() time.Time {
	return self.time
}

// FractionalSecond returns the last 32 bits of the Osc Time Tag. Specifies the
// fractional part of a second.
func (self *OscTimetag) FractionalSecond() uint32 {
	return uint32(self.timeTag << 32)
}

// SecondsSinceEpoch returns the first 32 bits (the number of seconds since the
// midnight 1900) from the OSC timetag.
func (self *OscTimetag) SecondsSinceEpoch() uint32 {
	return uint32(self.timeTag >> 32)
}

// TimeTag returns the time tag value
func (self *OscTimetag) TimeTag() uint64 {
	return self.timeTag
}

// ToByteArray converts the OSC Time Tag to a byte array.
func (self *OscTimetag) ToByteArray() []byte {
	var data = new(bytes.Buffer)
	binary.Write(data, binary.BigEndian, self.timeTag)
	return data.Bytes()
}

// SetTime sets the value of the OSC Time Tag.
func (self *OscTimetag) SetTime(time time.Time) {
	self.time = time
	self.timeTag = timeToTimetag(time)
}

// ExpiresIn calculates the number of seconds until the current time is the
// same as the value of the timetag. It returns zero if the value of the
// timetag is in the past.
func (self *OscTimetag) ExpiresIn() time.Duration {
	if self.timeTag <= 1 {
		return 0
	}

	tt := timetagToTime(self.timeTag)
	seconds := tt.Sub(time.Now())

	if seconds <= 0 {
		return 0
	}

	return seconds
}

////
// De/Encoding functions
////

// readBlob reads an OSC Blob from the blob byte array. Padding bytes are removed
// from the reader and not returned.
func readBlob(reader *bufio.Reader) (blob []byte, n int, err error) {
	// First, get the length
	var blobLen int
	if err = binary.Read(reader, binary.BigEndian, &blobLen); err != nil {
		return nil, 0, err
	}
	n = 4 + blobLen

	// Read the data
	blob = make([]byte, blobLen)
	if _, err = reader.Read(blob); err != nil {
		return nil, 0, err
	}

	// Remove the padding bytes
	numPadBytes := padBytesNeeded(blobLen)
	if numPadBytes > 0 {
		n += numPadBytes
		dummy := make([]byte, numPadBytes)
		if _, err = reader.Read(dummy); err != nil {
			return nil, 0, err
		}
	}

	return blob, n, nil
}

// writeBlob writes the data byte array as an OSC blob into buff. If the length of
// data isn't 32-bit aligned, padding bytes will be added.
func writeBlob(data []byte, buff *bytes.Buffer) (numberOfBytes int, err error) {
	// Add the size of the blob
	dlen := int32(len(data))
	err = binary.Write(buff, binary.BigEndian, dlen)
	if err != nil {
		return 0, err
	}

	// Write the data
	if _, err = buff.Write(data); err != nil {
		return 0, nil
	}

	// Add padding bytes if necessary
	numPadBytes := padBytesNeeded(len(data))
	if numPadBytes > 0 {
		padBytes := make([]byte, numPadBytes)
		if numPadBytes, err = buff.Write(padBytes); err != nil {
			return 0, err
		}
	}

	return 4 + len(data) + numPadBytes, nil
}

// readPaddedString reads a padded string from the given reader. The padding bytes
// are removed from the reader.
func readPaddedString(reader *bufio.Reader) (str string, n int, err error) {
	// Read the string from the reader
	str, err = reader.ReadString(0)
	if err != nil {
		return "", 0, err
	}
	n = len(str)

	// Remove the string delimiter, in order to calculate the right amount
	// of padding bytes
	str = str[:len(str)-1]

	// Remove the padding bytes
	padLen := padBytesNeeded(len(str)) - 1
	if padLen > 0 {
		n += padLen
		padBytes := make([]byte, padLen)
		if _, err = reader.Read(padBytes); err != nil {
			return "", 0, err
		}
	}

	return str, n, nil
}

// writePaddedString writes a string with padding bytes to the a buffer.
// Returns, the number of written bytes and an error if any.
func writePaddedString(str string, buff *bytes.Buffer) (numberOfBytes int, err error) {
	// Write the string to the buffer
	n, err := buff.WriteString(str)
	if err != nil {
		return 0, err
	}

	// Calculate the padding bytes needed and create a buffer for the padding bytes
	numPadBytes := padBytesNeeded(len(str))
	if numPadBytes > 0 {
		padBytes := make([]byte, numPadBytes)
		// Add the padding bytes to the buffer
		if numPadBytes, err = buff.Write(padBytes); err != nil {
			return 0, err
		}
	}

	return n + numPadBytes, nil
}

// padBytesNeeded determines how many bytes are needed to fill up to the next 4
// byte length.
func padBytesNeeded(elementLen int) int {
	return 4*(elementLen/4+1) - elementLen
}

////
// Timetag utility functions
////

// timeToTimetag converts the given time to an OSC timetag.
//
// An OSC timetage is defined as follows:
// Time tags are represented by a 64 bit fixed point number. The first 32 bits
// specify the number of seconds since midnight on January 1, 1900, and the
// last 32 bits specify fractional parts of a second to a precision of about
// 200 picoseconds. This is the representation used by Internet NTP timestamps.
//
// The time tag value consisting of 63 zero bits followed by a one in the least
// signifigant bit is a special case meaning "immediately."
func timeToTimetag(time time.Time) (timetag uint64) {
	timetag = uint64((secondsFrom1900To1970 + time.Unix()) << 32)
	return (timetag + uint64(uint32(time.Nanosecond())))
}

// timetagToTime converts the given timetag to a time object.
func timetagToTime(timetag uint64) (t time.Time) {
	return time.Unix(int64((timetag>>32)-secondsFrom1900To1970), int64(timetag&0xffffffff))
}

////
// Utility and helper functions
////

// PrintOscMessages pretty prints an OscMessage to the standard output.
func PrintOscMessage(msg *OscMessage) {
	tags, err := msg.TypeTags()
	if err != nil {
		return
	}

	var formatString string
	var arguments []interface{}
	formatString += "%s %s"
	arguments = append(arguments, msg.Address)
	arguments = append(arguments, tags)

	for _, arg := range msg.Arguments {
		switch arg.(type) {
		case bool, int32, int64, float32, float64, string:
			formatString += " %v"
			arguments = append(arguments, arg)

		case nil:
			formatString += " %s"
			arguments = append(arguments, "Nil")

		case []byte:
			formatString += " %s"
			arguments = append(arguments, "blob")

		case OscTimetag:
			formatString += " %d"
			timeTag := arg.(OscTimetag)
			arguments = append(arguments, timeTag.TimeTag())
		}
	}
	fmt.Println(fmt.Sprintf(formatString, arguments...))
}

// existsAddress returns true if the address s is found in handlers. Otherwise, false.
func existsAddress(s string, handlers map[string]Handler) bool {
	for address, _ := range handlers {
		if address == s {
			return true
		}
	}

	return false
}

// getRegEx compiles and returns a regular expression object for the given address
// pattern.
func getRegEx(pattern string) *regexp.Regexp {
	pattern = strings.Replace(pattern, ".", "\\.", -1) // Escape all '.' in the pattern
	pattern = strings.Replace(pattern, "(", "\\(", -1) // Escape all '(' in the pattern
	pattern = strings.Replace(pattern, ")", "\\)", -1) // Escape all ')' in the pattern
	pattern = strings.Replace(pattern, "*", ".*", -1)  // Replace a '*' with '.*' that matches zero or more characters
	pattern = strings.Replace(pattern, "{", "(", -1)   // Change a '{' to '('
	pattern = strings.Replace(pattern, ",", "|", -1)   // Change a ',' to '|'
	pattern = strings.Replace(pattern, "}", ")", -1)   // Change a '}' to ')'
	pattern = strings.Replace(pattern, "?", ".", -1)   // Change a '?' to '.'

	return regexp.MustCompile(pattern)
}

// getTypeTag returns the OSC type tag for the given argument.
func getTypeTag(arg interface{}) (s string, err error) {
	switch t := arg.(type) {
	default:
		return "", errors.New(fmt.Sprintf("Unsupported type: %T", t))

	case bool:
		if arg.(bool) {
			s = "T"
		} else {
			s = "F"
		}

	case nil:
		s = "N"

	case int32:
		s = "i"

	case float32:
		s = "f"

	case string:
		s = "s"

	case []byte:
		s = "b"

	case int64:
		s = "h"

	case float64:
		s = "d"

	case OscTimetag:
		s = "t"
	}
	return s, nil
}<|MERGE_RESOLUTION|>--- conflicted
+++ resolved
@@ -46,14 +46,9 @@
 // An OSC client. It sends OSC messages and bundles to the given IP address
 // and port.
 type OscClient struct {
-<<<<<<< HEAD
 	ipaddress string
 	port      int
 	laddr     *net.UDPAddr
-=======
-	laddr *net.UDPAddr
-	raddr *net.UDPAddr
->>>>>>> f66215fc
 }
 
 // An OSC server. The server listens on Address and Port for incoming OSC packets
@@ -458,33 +453,25 @@
 // messages and OSC bundles over an UDP network connection. The argument ip
 // specifies the IP address and port defines the target port where the messages
 // and bundles will be send to.
-<<<<<<< HEAD
 func NewOscClient(ip string, port int) (client *OscClient) {
 	return &OscClient{ipaddress: ip, port: port, laddr: nil}
-=======
-func NewOscClient(laddr, raddr *net.UDPAddr) (client *OscClient) {
-	return &OscClient{laddr, raddr}
->>>>>>> f66215fc
 }
 
 // Ip returns the IP address.
-func (client *OscClient) LocalAddr() *net.UDPAddr {
-	return client.laddr
-}
-
+func (client *OscClient) Ip() string {
+	return client.ipaddress
+}
 // SetIp sets a new IP address.
-func (client *OscClient) RemoteAddr() *net.UDPAddr {
-	return client.raddr
-}
-
+func (client *OscClient) SetIp(ip string) {
+	client.ipaddress = ip
+}
 // Port returns the port.
-func (client *OscClient) SetLocalAddr(addr *net.UDPAddr) {
-	client.laddr = addr
-}
-
+func (client *OscClient) Port() int {
+	return client.port
+}
 // SetPort sets a new port.
-func (client *OscClient) SetRemoteAddr(addr *net.UDPAddr) {
-	client.raddr = addr
+func (client *OscClient) SetPort(port int) {
+	client.port = port
 }
 
 // SetLocalAddr sets the local address.
@@ -500,7 +487,8 @@
 
 // Send sends an OSC Bundle or an OSC Message.
 func (client *OscClient) Send(packet OscPacket) (err error) {
-	conn, err := net.DialUDP("udp", client.laddr, client.raddr)
+	addr, err := net.ResolveUDPAddr("udp", fmt.Sprintf("%s:%d", client.ipaddress, client.port))
+	conn, err := net.DialUDP("udp", client.laddr, addr)
 	if err != nil {
 		return err
 	}
